--- conflicted
+++ resolved
@@ -597,11 +597,8 @@
 		}
 
 		if *pubkeyForAgent != "" {
-<<<<<<< HEAD
 			log.Debug().Str("AgentPublicKeyFiles", *pubkeyForAgent).Msg("Checking for keys in agent")
-=======
 			pubkeyFileName := util.ExpandTildeWithHomeDir(*pubkeyForAgent)
->>>>>>> c18248f4
 			if os.Getenv("SSH_AUTH_SOCK") == "" {
 				log.Warn().Msgf("specified a public key (%s) but no agent is running", *pubkeyForAgent)
 			} else {
