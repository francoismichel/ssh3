package main

import (
	"github.com/francoismichel/ssh3/cmd"
	"os"

	// authentication plugins
	_ "github.com/francoismichel/ssh3/auth/plugins/pubkey_authentication/client"
)

<<<<<<< HEAD
func homedir() string {
	user, err := osuser.Current()
	if err == nil {
		return user.HomeDir
	} else {
		return os.Getenv("HOME")
	}
}

// Prepares the QUIC connection that will be used by SSH3
// If non-nil, use udpConn as transport (can be used for proxy jump)
// Otherwise, create a UDPConn from udp://host:port
func setupQUICConnection(ctx context.Context, skipHostVerification bool, keylog io.Writer, ssh3Dir string, certPool *x509.CertPool, knownHostsPath string, knownHosts ssh3.KnownHosts,
	oidcConfig []*auth.OIDCConfig, options *client.Options, proxyRemoteAddr *net.UDPAddr, tty *os.File) (quic.EarlyConnection, int) {

	var err error
	remoteAddr := proxyRemoteAddr
	if remoteAddr == nil {
		remoteAddr, err = net.ResolveUDPAddr("udp", options.URLHostnamePort())
		if err != nil {
			log.Error().Msgf("could not resolve UDP address: %s", err)
			return nil, -1
		}
	}

	udpConn, err := net.ListenUDP("udp", nil)
	if err != nil {
		log.Error().Msgf("could not create UDP connection: %s", err)
		return nil, -1
	}

	tlsConf := &tls.Config{
		RootCAs:            certPool,
		InsecureSkipVerify: skipHostVerification,
		NextProtos:         []string{http3.NextProtoH3},
		KeyLogWriter:       keylog,
		ServerName:         options.Hostname(),
	}

	var qconf quic.Config

	qconf.MaxIncomingStreams = 10
	qconf.Allow0RTT = true
	qconf.EnableDatagrams = true
	qconf.KeepAlivePeriod = 1 * time.Second

	if certs, ok := knownHosts[options.CanonicalHostFormat()]; ok {
		foundSelfsignedSSH3 := false

		for _, cert := range certs {
			certPool.AddCert(cert)
			if cert.VerifyHostname("selfsigned.ssh3") == nil {
				foundSelfsignedSSH3 = true
			}
		}

		// If no IP SAN was in the cert, then assume the self-signed cert at least matches the .ssh3 TLD
		if foundSelfsignedSSH3 {
			// Put "ssh3" as ServerName so that the TLS verification can succeed
			// Otherwise, TLS refuses to validate a certificate without IP SANs
			// if the hostname is an IP address.
			tlsConf.ServerName = "selfsigned.ssh3"
		}
	}

	log.Debug().Msgf("dialing QUIC host at %s", remoteAddr)
	qClient, err := quic.DialEarly(ctx,
		udpConn,
		remoteAddr,
		tlsConf,
		&qconf)
	if err != nil {
		if transportErr, ok := err.(*quic.TransportError); ok {
			if transportErr.ErrorCode.IsCryptoError() {
				log.Debug().Msgf("received QUIC crypto error on first connection attempt: %s", err)
				if tty == nil {
					log.Error().Msgf("insecure server cert in non-terminal session, aborting")
					return nil, -1
				}
				if _, ok := knownHosts[options.CanonicalHostFormat()]; ok {
					log.Error().Msgf("The server certificate cannot be verified using the one installed in %s. "+
						"If you did not change the server certificate, it could be a machine-in-the-middle attack. "+
						"TLS error: %s", knownHostsPath, err)
					log.Error().Msgf("Aborting.")
					return nil, -1
				}
				// bad certificates, let's mimic the OpenSSH's behaviour similar to host keys
				tlsConf.InsecureSkipVerify = true
				var peerCertificate *x509.Certificate
				certError := fmt.Errorf("we don't want to start a totally insecure connection")
				tlsConf.VerifyConnection = func(ctx tls.ConnectionState) error {
					peerCertificate = ctx.PeerCertificates[0]
					return certError
				}

				_, err := quic.DialEarly(ctx,
					udpConn,
					remoteAddr,
					tlsConf,
					&qconf)
				if !errors.Is(err, certError) {
					log.Error().Msgf("could not create client QUIC connection: %s", err)
					return nil, -1
				}
				// let's first check that the certificate is self-signed
				if err := peerCertificate.CheckSignatureFrom(peerCertificate); err != nil {
					log.Error().Msgf("the peer provided an unknown, insecure certificate, that is not self-signed: %s", err)
					return nil, -1
				}
				// first, carriage return
				_, _ = tty.WriteString("\r")
				_, err = tty.WriteString("Received an unknown self-signed certificate from the server.\n\r" +
					"We recommend not using self-signed certificates.\n\r" +
					"This session is vulnerable a machine-in-the-middle attack.\n\r" +
					"Certificate fingerprint: " +
					"SHA256 " + util.Sha256Fingerprint(peerCertificate.Raw) + "\n\r" +
					"Do you want to add this certificate to ~/.ssh3/known_hosts (yes/no)? ")
				if err != nil {
					log.Error().Msgf("cound not write on /dev/tty: %s", err)
					return nil, -1
				}

				answer := ""
				reader := bufio.NewReader(tty)
				for {
					answer, _ = reader.ReadString('\n')
					answer = strings.TrimSpace(answer)
					_, _ = tty.WriteString("\r") // always ensure a carriage return
					if answer == "yes" || answer == "no" {
						break
					}
					tty.WriteString("Invalid answer, answer \"yes\" or \"no\" ")
				}
				if answer == "no" {
					log.Info().Msg("Connection aborted")
					return nil, 0
				}
				if err := ssh3.AppendKnownHost(knownHostsPath, options.CanonicalHostFormat(), peerCertificate); err != nil {
					log.Error().Msgf("could not append known host to %s: %s", knownHostsPath, err)
					return nil, -1
				}
				tty.WriteString(fmt.Sprintf("Successfully added the certificate to %s, please rerun the command\n\r", knownHostsPath))
				return nil, 0
			}
		}
		log.Error().Msgf("could not establish client QUIC connection: %s", err)
		return nil, -1
	}

	return qClient, 0
}

func parseAddrPort(addrPort string) (localPort int, remoteIP net.IP, remotePort int, err error) {
	array := strings.Split(addrPort, "/")
	localPort, err = strconv.Atoi(array[0])
	if err != nil {
		return 0, nil, 0, fmt.Errorf("could not convert %s to int: %s", array[0], err)
	} else if localPort > 0xFFFF {
		return 0, nil, 0, fmt.Errorf("UDP port too large %d", localPort)
	}
	array = strings.Split(array[1], "@")
	remoteIP = net.ParseIP(array[0])
	if remoteIP == nil {
		return 0, nil, 0, fmt.Errorf("could not parse IP %s", array[0])
	}
	remotePort, err = strconv.Atoi(array[1])
	if err != nil {
		return 0, nil, 0, fmt.Errorf("could not convert %s to int: %s", array[1], err)
	} else if remotePort > 0xFFFF {
		return 0, nil, 0, fmt.Errorf("UDP port too large %d", remotePort)
	}
	return localPort, remoteIP, remotePort, err
}

func getConfigOptions(hostUrl *url.URL, sshConfig *ssh_config.Config) (*client.Options, error) {
	urlHostname, urlPort := hostUrl.Hostname(), hostUrl.Port()

	configHostname, configPort, configUser, configUrlPath, configAuthMethods, err := ssh3.GetConfigForHost(urlHostname, sshConfig)
	if err != nil {
		log.Error().Msgf("Could not get config for %s: %s", urlHostname, err)
		return nil, err
	}

	hostname := configHostname
	if hostname == "" {
		hostname = urlHostname
	}

	port := 443
	if urlPort != "" {
		if parsedPort, err := strconv.Atoi(urlPort); err == nil && parsedPort < 0xffff {
			// There is a port in the CLI and the port is valid. Use the CLI port.
			port = parsedPort
		} else {
			// There is a port in the CLI but it is not valid.
			// use WithLevel(zerolog.FatalLevel) to log a fatal level, but let us handle
			// program termination. log.Fatal() exits with os.Exit(1).
			log.WithLevel(zerolog.FatalLevel).Str("Port", urlPort).Err(err).Msg("cli contains an invalid port")
			fmt.Fprintf(os.Stderr, "Bad port '%s'\n", urlPort)
			return nil, err
		}
	} else if configPort != -1 {
		// There is no port in the CLI, but one in a config file. Use the config port.
		port = configPort
	}

	username := hostUrl.User.Username()
	if username == "" {
		username = hostUrl.Query().Get("user")
	}
	if username == "" {
		username = configUser
	}
	if username == "" {
		u, err := osuser.Current()
		if err == nil {
			username = u.Username
		} else {
			log.Error().Msgf("could not get current username: %s", err)
		}
	}
	if username == "" {
		return nil, fmt.Errorf("no username could be found")
	}

	urlPath := hostUrl.Path
	if urlPath == "" {
		urlPath = configUrlPath
	}
	return client.NewOptions(username, hostname, port, urlPath, configAuthMethods)
}

func getConnectionMaterialFromURL(hostUrl *url.URL, sshConfig *ssh_config.Config, cliAuthMethods []interface{}) (agent.ExtendedAgent, *client.Options, error) {
	configOptions, err := getConfigOptions(hostUrl, sshConfig)
	if err != nil {
		return nil, nil, fmt.Errorf("could not apply config to %s: %s", hostUrl, err)
	}

	var agentClient agent.ExtendedAgent
	socketPath := os.Getenv("SSH_AUTH_SOCK")
	if socketPath != "" {
		conn, err := net.Dial("unix", socketPath)
		if err != nil {
			return nil, nil, fmt.Errorf("cailed to open SSH_AUTH_SOCK: %s", err)
		}
		agentClient = agent.NewClient(conn)
	}

	var authMethods []interface{}
	authMethods = append(authMethods, cliAuthMethods...)
	authMethods = append(authMethods, configOptions.AuthMethods()...)

	options, err := client.NewOptions(configOptions.Username(), configOptions.Hostname(), configOptions.Port(), configOptions.UrlPath(), authMethods)
	if err != nil {
		return nil, nil, fmt.Errorf("could not instantiate invalid options: %s", err)
	}
	return agentClient, options, nil
}

func mainWithStatusCode() int {
	keyLogFile := flag.String("keylog", "", "Write QUIC TLS keys and master secret in the specified keylog file: only for debugging purpose")
	privKeyFile := flag.String("privkey", "", "private key file")
	pubkeyForAgent := flag.String("pubkey-for-agent", "", "if set, use an agent key whose public key matches the one in the specified path")
	passwordAuthentication := flag.Bool("use-password", false, "if set, do classical password authentication")
	insecure := flag.Bool("insecure", false, "if set, skip server certificate verification")
	issuerUrl := flag.String("use-oidc", "", "if set, force the use of OpenID Connect with the specified issuer url as parameter (it opens a browser window)")
	oidcConfigFileName := flag.String("oidc-config", "", "OpenID Connect json config file containing the \"client_id\" and \"client_secret\" fields needed for most identity providers")
	verbose := flag.Bool("v", false, "if set, enable verbose mode")
	displayVersion := flag.Bool("version", false, "if set, displays the software version on standard output and exit")
	doPKCE := flag.Bool("do-pkce", false, "if set perform PKCE challenge-response with oidc")
	forwardSSHAgent := flag.Bool("forward-agent", false, "if set, forwards ssh agent to be used with sshv2 connections on the remote host")
	forwardUDP := flag.String("forward-udp", "", "if set, take a localport/remoteip@remoteport forwarding localhost@localport towards remoteip@remoteport")
	forwardTCP := flag.String("forward-tcp", "", "if set, take a localport/remoteip@remoteport forwarding localhost@localport towards remoteip@remoteport")
	proxyJump := flag.String("proxy-jump", "", "if set, performs a proxy jump using the specified remote host as proxy (requires server with version >= 0.1.5)")
	flag.Parse()
	args := flag.Args()

	if *displayVersion {
		fmt.Fprintln(os.Stdout, filepath.Base(os.Args[0]), "version", ssh3.GetCurrentSoftwareVersion())
		return 0
	}

	useOIDC := *issuerUrl != ""

	ssh3Dir := path.Join(homedir(), ".ssh3")
	os.MkdirAll(ssh3Dir, 0700)

	log.Logger = log.Output(zerolog.ConsoleWriter{Out: os.Stderr})
	if *verbose && os.Getenv("SSH3_LOG_LEVEL") != "trace" {
		util.ConfigureLogger("debug")
	} else {
		util.ConfigureLogger(os.Getenv("SSH3_LOG_LEVEL"))
	}

	log.
		Debug().
		Str("KeylogFile", *keyLogFile).
		Str("PrivateKeyFile", *privKeyFile).
		Str("AgentPublicKey", *pubkeyForAgent).
		Bool("PasswordAuth", *passwordAuthentication).
		Bool("InsecureConn", *insecure).
		Str("OIDCIssuerURL", *issuerUrl).
		Str("OIDCConfigFile", *oidcConfigFileName).
		Bool("Verbose", *verbose).
		Bool("OIDCWithPKCE", *doPKCE).
		Bool("SSHAgentForwarding", *forwardSSHAgent).
		Str("UdPForwarding", *forwardUDP).
		Str("TCPForwarding", *forwardTCP).
		Msg("parsed CLI flags")

	if len(args) == 0 {
		log.Error().Msgf("no remote host specified, exit")
		flag.Usage()
		os.Exit(-1)
	}

	log.Debug().Msgf("version %s", ssh3.GetCurrentSoftwareVersion())

	log.Debug().Msg("parsing user known hosts")

	knownHostsPath := path.Join(ssh3Dir, "known_hosts")
	knownHosts, skippedLines, err := ssh3.ParseKnownHosts(knownHostsPath)
	log.
		Debug().
		Int("InvalidLines", len(skippedLines)).
		Int("Certificates", len(knownHosts)).
		Err(err).
		Msg("parsed known hosts")
	if len(skippedLines) != 0 {
		stringSkippedLines := []string{}
		for _, lineNumber := range skippedLines {
			log.
				Warn().
				Int("LineNumber", lineNumber).
				Msg("invalid line")
			stringSkippedLines = append(stringSkippedLines, fmt.Sprintf("%d", lineNumber))
		}
		log.Warn().Msgf("the following lines in %s are invalid: %s", knownHostsPath, strings.Join(stringSkippedLines, ", "))
	}
	if err != nil {
		log.Error().Msgf("there was an error when parsing known hosts: %s", err)
	}

	tty, err := os.OpenFile("/dev/tty", os.O_RDWR, 0)
	log.Debug().Err(err).Msg("opened tty")
	if err != nil {
		tty = nil
		log.Debug().Msg("error while opening tty: falling back and set to nil")
	}

	urlFromParam := args[0]
	log.Debug().Str("ConnectionURL", urlFromParam).Msg("got url")
	if !strings.HasPrefix(urlFromParam, "https://") {
		log.Debug().Str("ConnectionURL", urlFromParam).Msg("url has no prefix, adding")
		urlFromParam = fmt.Sprintf("https://%s", urlFromParam)
	}
	command := args[1:]
	log.Debug().Str("Command", strings.Join(command, " ")).Msg("got command")

	var localUDPAddr *net.UDPAddr = nil
	var remoteUDPAddr *net.UDPAddr = nil
	var localTCPAddr *net.TCPAddr = nil
	var remoteTCPAddr *net.TCPAddr = nil
	if *forwardUDP != "" {
		log.Debug().Str("UDPForwarding", *forwardUDP).Msg("setting up UDP forwarding")

		localPort, remoteIP, remotePort, err := parseAddrPort(*forwardUDP)
		log.
			Debug().
			Str("UDPForwarding", *forwardUDP).
			Int("LocalPort", localPort).
			IPAddr("RemoteIP", remoteIP).
			Int("RemotePort", remotePort).
			Err(err).
			Msg("parsed UDP forwarding address")
		if err != nil {
			log.Error().Msgf("UDP forwarding parsing error %s", err)
		}

		remoteUDPAddr = &net.UDPAddr{
			IP:   remoteIP,
			Port: remotePort,
		}

		if remoteIP.To4() != nil {
			localUDPAddr = &net.UDPAddr{
				IP:   net.IPv4(127, 0, 0, 1),
				Port: localPort,
			}
			log.
				Debug().
				Any("RemoteUDPAddress", remoteUDPAddr).
				Any("LocalUDPAddress", localUDPAddr).
				Msg("remote UDP address is an IPv4 address")
		} else if remoteIP.To16() != nil {
			localUDPAddr = &net.UDPAddr{
				IP:   net.IPv6loopback,
				Port: localPort,
			}
			log.
				Debug().
				Any("RemoteUDPAddress", remoteUDPAddr).
				Any("LocalUDPAddress", localUDPAddr).
				Msg("remote UDP address is an IPv6 address")
		} else {
			log.
				Error().
				Err(err).
				Any("RemoteUDPAddress", remoteUDPAddr).
				IPAddr("RemoteIP", remoteIP).
				Int("RemotePort", remotePort).
				Msgf("Unrecognized IP length %d", len(remoteIP))
			return -1
		}

		log.Debug().Msg("done setting up UDP forwarding")
	}

	if *forwardTCP != "" {
		log.Debug().Str("TCPForwarding", *forwardTCP).Msg("setting up TCP forwarding")

		localPort, remoteIP, remotePort, err := parseAddrPort(*forwardTCP)
		log.
			Debug().
			Str("TCPForwarding", *forwardTCP).
			Int("LocalPort", localPort).
			IPAddr("RemoteIP", remoteIP).
			Int("RemotePort", remotePort).
			Err(err).
			Msg("parsed TCP forwarding address")
		if err != nil {
			log.Error().Msgf("TCP forwarding parsing error %s", err)
		}

		remoteTCPAddr = &net.TCPAddr{
			IP:   remoteIP,
			Port: remotePort,
		}

		if remoteIP.To4() != nil {
			localTCPAddr = &net.TCPAddr{
				IP:   net.IPv4(127, 0, 0, 1),
				Port: localPort,
			}
			log.
				Debug().
				Any("RemoteTCPAddress", remoteTCPAddr).
				Any("LocalTCPAddress", localTCPAddr).
				Msg("remote TCP address is an IPv4 address")
		} else if remoteIP.To16() != nil {
			localTCPAddr = &net.TCPAddr{
				IP:   net.IPv6loopback,
				Port: localPort,
			}
			log.
				Debug().
				Any("RemoteTCPAddress", remoteTCPAddr).
				Any("LocalTCPAddress", localTCPAddr).
				Msg("remote TCP address is an IPv6 address")
		} else {
			log.
				Error().
				Err(err).
				Any("RemoteTCPAddress", remoteTCPAddr).
				IPAddr("RemoteIP", remoteIP).
				Int("RemotePort", remotePort).
				Msgf("Unrecognized IP length %d", len(remoteIP))
			return -1
		}

		log.Debug().Msg("done setting up TCP forwarding")
	}

	var sshConfig *ssh_config.Config
	var configBytes []byte
	configPath := path.Join(homedir(), ".ssh", "config")
	configBytes, err = os.ReadFile(configPath)
	log.
		Debug().
		Str("SSHConfigFilePath", configPath).
		Int("ConfigBytes", len(configBytes)).
		Err(err).
		Msg("read SSH config file")
	if err == nil {
		sshConfig, err = ssh_config.DecodeBytes(configBytes)
		log.Debug().Err(err).Msg("read SSH config")
		if err != nil {
			log.Warn().Msgf("could not parse %s: %s, ignoring config", configPath, err)
			sshConfig = nil
		}
	} else if !os.IsNotExist(err) {
		log.Warn().Msgf("could not open %s: %s, ignoring config", configPath, err)
		sshConfig = nil
	}

	// default to oidc if no password or privkey
	var oidcConfig auth.OIDCIssuerConfig = nil
	var oidcConfigFile *os.File = nil
	if *oidcConfigFileName == "" {
		defaultFileName := path.Join(ssh3Dir, "oidc_config.json")
		log.Debug().Msgf("no OIDC config file specified, use default file: %s", defaultFileName)
		oidcConfigFile, err = os.Open(defaultFileName)
		log.Debug().Str("OIDCConfigFile", defaultFileName).Err(err).Msg("opened OIDC config")
		if os.IsNotExist(err) {
			log.Debug().Msgf("%s does not exist", defaultFileName)
		} else if err != nil {
			log.Warn().Msgf("could not open %s: %s", defaultFileName, err.Error())
		}
	} else {
		log.Debug().Msgf("open OIDC config from %s", *oidcConfigFileName)
		oidcConfigFile, err = os.Open(*oidcConfigFileName)
		log.Debug().Str("OIDCConfigFile", *oidcConfigFileName).Err(err).Msg("opened OIDC config")
		if err != nil {
			log.Error().Msgf("could not open %s: %s", *oidcConfigFileName, err.Error())
			return -1
		}
	}

	if oidcConfigFile != nil {
		data, err := io.ReadAll(oidcConfigFile)
		log.
			Debug().
			Str("OIDCConfigFile", oidcConfigFile.Name()).
			Int("OIDCConfigFileLenght", len(data)).
			Err(err).
			Msg("read OIDC config")
		if err != nil {
			log.Error().Msgf("could not read oidc config file: %s", err.Error())
			return -1
		}
		if err = json.Unmarshal(data, &oidcConfig); err != nil {
			log.Error().Msgf("could not parse oidc config file: %s", err.Error())
			return -1
		}
		log.Debug().Msgf("successfully parsed OIDC config")
	}

	var keyLog io.Writer
	if len(*keyLogFile) > 0 {
		log.
			Warn().
			Str("KeyLogFile", *keyLogFile).
			Msg("QUIC keylogging enabled. This is a debugging functionality ONLY!")
		f, err := os.Create(*keyLogFile)
		log.Debug().Str("KeyLogFile", *keyLogFile).Err(err).Msg("created keylog file")
		if err != nil {
			log.Fatal().Msgf("%s", err)
		}
		defer f.Close()
		keyLog = f
	}

	var cliAuthMethods []interface{}
	// Only do privkey and agent auth if OIDC is not asked explicitly
	log.Debug().Bool("OIDC", useOIDC).Msg("Checking for explicit OIDC use")
	if !useOIDC {
		log.Debug().Bool("OIDC", useOIDC).Msg("Not using OIDC explicitly")
		if *privKeyFile != "" {
			log.Debug().Str("PrivateKeyFile", *privKeyFile).Msg("Adding private key file to authentication methods")
			cliAuthMethods = append(cliAuthMethods, ssh3.NewPrivkeyFileAuthMethod(*privKeyFile))
		}

		if *pubkeyForAgent != "" {
			log.Debug().Str("AgentPublicKeyFiles", *pubkeyForAgent).Msg("Checking for keys in agent")
			pubkeyFileName := util.ExpandTildeWithHomeDir(*pubkeyForAgent)
			if os.Getenv("SSH_AUTH_SOCK") == "" {
				log.Warn().Msgf("specified a public key (%s) but no agent is running", *pubkeyForAgent)
			} else {
				var pubkey ssh.PublicKey = nil
				if pubkeyFileName != "" {
					pubKeyBytes, err := os.ReadFile(pubkeyFileName)
					if err != nil {
						log.Error().Msgf("could not load public key file: %s", err)
						return -1
					}
					pubkey, _, _, _, err = ssh.ParseAuthorizedKey(pubKeyBytes)
					if err != nil {
						log.Error().Msgf("could not parse public key: %s", err)
						return -1
					}
					cliAuthMethods = append(cliAuthMethods, ssh3.NewAgentAuthMethod(pubkey))
				}
			}
		}

		log.Debug().Bool("PasswordAuthentication", *passwordAuthentication).Msg("Checking for password authentication")
		if *passwordAuthentication {
			log.
				Debug().
				Bool("PasswordAuthentication", *passwordAuthentication).
				Msg("Adding password authentication")
			cliAuthMethods = append(cliAuthMethods, ssh3.NewPasswordAuthMethod())
		}

	} else {
		// for now, only perform OIDC if it was explicitly asked by the user
		log.Debug().Bool("OIDC", useOIDC).Msg("Only using OIDC")
		if *issuerUrl != "" {
			log.Debug().Msgf("add OIDC auth, %d issuers in configs", len(oidcConfig))
			for _, issuerConfig := range oidcConfig {
				log.
					Debug().
					Str("OIDCIssuerURL", issuerConfig.IssuerUrl).
					Str("OIDCClientID", issuerConfig.ClientID).
					Msg("Got OIDC issuer")
				if *issuerUrl == issuerConfig.IssuerUrl {
					log.
						Debug().
						Str("OIDCIssuerURL", issuerConfig.IssuerUrl).
						Str("OIDCClientID", issuerConfig.ClientID).
						Msg("OIDC Issuer matches wanted one")
					log.Debug().Msgf("found issuer %s matching the issuer specified in the command-line", issuerConfig.IssuerUrl)
					cliAuthMethods = append(cliAuthMethods, ssh3.NewOidcAuthMethod(*doPKCE, issuerConfig))
				} else {
					log.Debug().Msgf("issuer %s does not match issuer URL %s specified in the command-line", issuerConfig.IssuerUrl, *issuerUrl)
				}
			}
		} else {
			log.Error().Msgf("OIDC was asked explicitly but did not find suitable issuer URL")
			return -1
		}
	}

	parsedUrl, err := url.Parse(urlFromParam)
	if err != nil {
		log.Error().Msgf("could not parse URL: %s", err)
		return -1
	}

	ctx := context.Background()

	pool, err := x509.SystemCertPool()
	if err != nil {
		log.Fatal().Msgf("%s", err)
	}

	agentClient, options, err := getConnectionMaterialFromURL(parsedUrl, sshConfig, cliAuthMethods)
	if err != nil {
		log.Error().Msgf("Could not get connection material for %s: %s", parsedUrl, err)
		return -1
	}

	if *proxyJump == "" && sshConfig != nil {
		*proxyJump, err = sshConfig.Get(parsedUrl.Hostname(), "UDPProxyJump")
		if err != nil {
			log.Error().Msgf("Could not get UDPProxyJump config value: %s", err)
			return -1
		}
	}

	var proxyAddress *net.UDPAddr
	if *proxyJump != "" {
		if !strings.HasPrefix(*proxyJump, "https://") {
			*proxyJump = fmt.Sprintf("https://%s", *proxyJump)
		}
		proxyParsedUrl, err := url.Parse(*proxyJump)
		if err != nil {
			log.Error().Msgf("Could not parse proxy host URL %s: %s", *proxyJump, err)
			return -1
		}
		proxyAgentClient, proxyOptions, err := getConnectionMaterialFromURL(proxyParsedUrl, sshConfig, cliAuthMethods)
		if err != nil {
			log.Error().Msgf("Could not get connection material for proxy %s: %s", proxyParsedUrl, err)
			return -1
		}
		qconn, status := setupQUICConnection(ctx, *insecure, keyLog, ssh3Dir, pool, knownHostsPath, knownHosts, oidcConfig, proxyOptions, nil, tty)

		if qconn == nil {
			if status != 0 {
				log.Error().Msgf("could not setup transport for proxy client.")
			}
			return status
		}

		roundTripper := &http3.RoundTripper{
			EnableDatagrams: true,
		}

		proxyClient, err := client.Dial(ctx, proxyOptions, qconn, roundTripper, proxyAgentClient)
		if err != nil {
			log.Error().Msgf("could not establish SSH3 proxy conversation: %s", err)
			return -1
		}

		baseAddr, err := net.ResolveUDPAddr("udp", "127.0.0.1:0")
		if err != nil {
			log.Error().Msgf("Could not resolve 127.0.0.1:0: %s", err)
			return -1
		}
		remoteAddr, err := net.ResolveUDPAddr("udp", options.URLHostnamePort())
		if err != nil {
			log.Error().Msgf("Could not resolve remote address %s: %s", options.URLHostnamePort(), err)
			return -1
		}
		addr, err := proxyClient.ForwardUDP(ctx, baseAddr, remoteAddr)
		if err != nil {
			log.Error().Msgf("Could not forward UDP for proxy jump: %s", err)
			return -1
		}
		proxyAddress = addr
		log.Debug().Msgf("started proxy jump at %s", proxyAddress)
	}

	qconn, status := setupQUICConnection(ctx, *insecure, keyLog, ssh3Dir, pool, knownHostsPath, knownHosts, oidcConfig, options, proxyAddress, tty)

	if qconn == nil {
		if status != 0 {
			log.Error().Msgf("could not setup transport for client: %s", err)
		}
		return status
	}

	roundTripper := &http3.RoundTripper{
		EnableDatagrams: true,
	}

	c, err := client.Dial(ctx, options, qconn, roundTripper, agentClient)
	if err != nil {
		log.Error().Msgf("could not dial %s: %s", options.CanonicalHostFormat(), err)
		return -1
	}
	if localTCPAddr != nil && remoteTCPAddr != nil {
		_, err := c.ForwardTCP(ctx, localTCPAddr, remoteTCPAddr)
		if err != nil {
			log.Error().Msgf("could not forward UDP: %s", err)
			return -1
		}
	}
	if localUDPAddr != nil && remoteUDPAddr != nil {
		_, err := c.ForwardUDP(ctx, localUDPAddr, remoteUDPAddr)
		if err != nil {
			log.Error().Msgf("could not forward UDP: %s", err)
			return -1
		}
	}

	err = c.RunSession(tty, *forwardSSHAgent, command...)
	switch sessionError := err.(type) {
	case client.ExitStatus:
		log.Info().Msgf("the process exited with status %d", sessionError.StatusCode)
		return sessionError.StatusCode
	case client.ExitSignal:
		log.Error().Msgf("the process exited with signal %s: %s", sessionError.Signal, sessionError.ErrorMessageUTF8)
		return -1
	default:
		log.Error().Msgf("an error was encountered when running the session: %s", sessionError)
		return -1
	}
}

=======
>>>>>>> 5b4b242d
func main() {
	os.Exit(cmd.ClientMain())
}<|MERGE_RESOLUTION|>--- conflicted
+++ resolved
@@ -8,759 +8,6 @@
 	_ "github.com/francoismichel/ssh3/auth/plugins/pubkey_authentication/client"
 )
 
-<<<<<<< HEAD
-func homedir() string {
-	user, err := osuser.Current()
-	if err == nil {
-		return user.HomeDir
-	} else {
-		return os.Getenv("HOME")
-	}
-}
-
-// Prepares the QUIC connection that will be used by SSH3
-// If non-nil, use udpConn as transport (can be used for proxy jump)
-// Otherwise, create a UDPConn from udp://host:port
-func setupQUICConnection(ctx context.Context, skipHostVerification bool, keylog io.Writer, ssh3Dir string, certPool *x509.CertPool, knownHostsPath string, knownHosts ssh3.KnownHosts,
-	oidcConfig []*auth.OIDCConfig, options *client.Options, proxyRemoteAddr *net.UDPAddr, tty *os.File) (quic.EarlyConnection, int) {
-
-	var err error
-	remoteAddr := proxyRemoteAddr
-	if remoteAddr == nil {
-		remoteAddr, err = net.ResolveUDPAddr("udp", options.URLHostnamePort())
-		if err != nil {
-			log.Error().Msgf("could not resolve UDP address: %s", err)
-			return nil, -1
-		}
-	}
-
-	udpConn, err := net.ListenUDP("udp", nil)
-	if err != nil {
-		log.Error().Msgf("could not create UDP connection: %s", err)
-		return nil, -1
-	}
-
-	tlsConf := &tls.Config{
-		RootCAs:            certPool,
-		InsecureSkipVerify: skipHostVerification,
-		NextProtos:         []string{http3.NextProtoH3},
-		KeyLogWriter:       keylog,
-		ServerName:         options.Hostname(),
-	}
-
-	var qconf quic.Config
-
-	qconf.MaxIncomingStreams = 10
-	qconf.Allow0RTT = true
-	qconf.EnableDatagrams = true
-	qconf.KeepAlivePeriod = 1 * time.Second
-
-	if certs, ok := knownHosts[options.CanonicalHostFormat()]; ok {
-		foundSelfsignedSSH3 := false
-
-		for _, cert := range certs {
-			certPool.AddCert(cert)
-			if cert.VerifyHostname("selfsigned.ssh3") == nil {
-				foundSelfsignedSSH3 = true
-			}
-		}
-
-		// If no IP SAN was in the cert, then assume the self-signed cert at least matches the .ssh3 TLD
-		if foundSelfsignedSSH3 {
-			// Put "ssh3" as ServerName so that the TLS verification can succeed
-			// Otherwise, TLS refuses to validate a certificate without IP SANs
-			// if the hostname is an IP address.
-			tlsConf.ServerName = "selfsigned.ssh3"
-		}
-	}
-
-	log.Debug().Msgf("dialing QUIC host at %s", remoteAddr)
-	qClient, err := quic.DialEarly(ctx,
-		udpConn,
-		remoteAddr,
-		tlsConf,
-		&qconf)
-	if err != nil {
-		if transportErr, ok := err.(*quic.TransportError); ok {
-			if transportErr.ErrorCode.IsCryptoError() {
-				log.Debug().Msgf("received QUIC crypto error on first connection attempt: %s", err)
-				if tty == nil {
-					log.Error().Msgf("insecure server cert in non-terminal session, aborting")
-					return nil, -1
-				}
-				if _, ok := knownHosts[options.CanonicalHostFormat()]; ok {
-					log.Error().Msgf("The server certificate cannot be verified using the one installed in %s. "+
-						"If you did not change the server certificate, it could be a machine-in-the-middle attack. "+
-						"TLS error: %s", knownHostsPath, err)
-					log.Error().Msgf("Aborting.")
-					return nil, -1
-				}
-				// bad certificates, let's mimic the OpenSSH's behaviour similar to host keys
-				tlsConf.InsecureSkipVerify = true
-				var peerCertificate *x509.Certificate
-				certError := fmt.Errorf("we don't want to start a totally insecure connection")
-				tlsConf.VerifyConnection = func(ctx tls.ConnectionState) error {
-					peerCertificate = ctx.PeerCertificates[0]
-					return certError
-				}
-
-				_, err := quic.DialEarly(ctx,
-					udpConn,
-					remoteAddr,
-					tlsConf,
-					&qconf)
-				if !errors.Is(err, certError) {
-					log.Error().Msgf("could not create client QUIC connection: %s", err)
-					return nil, -1
-				}
-				// let's first check that the certificate is self-signed
-				if err := peerCertificate.CheckSignatureFrom(peerCertificate); err != nil {
-					log.Error().Msgf("the peer provided an unknown, insecure certificate, that is not self-signed: %s", err)
-					return nil, -1
-				}
-				// first, carriage return
-				_, _ = tty.WriteString("\r")
-				_, err = tty.WriteString("Received an unknown self-signed certificate from the server.\n\r" +
-					"We recommend not using self-signed certificates.\n\r" +
-					"This session is vulnerable a machine-in-the-middle attack.\n\r" +
-					"Certificate fingerprint: " +
-					"SHA256 " + util.Sha256Fingerprint(peerCertificate.Raw) + "\n\r" +
-					"Do you want to add this certificate to ~/.ssh3/known_hosts (yes/no)? ")
-				if err != nil {
-					log.Error().Msgf("cound not write on /dev/tty: %s", err)
-					return nil, -1
-				}
-
-				answer := ""
-				reader := bufio.NewReader(tty)
-				for {
-					answer, _ = reader.ReadString('\n')
-					answer = strings.TrimSpace(answer)
-					_, _ = tty.WriteString("\r") // always ensure a carriage return
-					if answer == "yes" || answer == "no" {
-						break
-					}
-					tty.WriteString("Invalid answer, answer \"yes\" or \"no\" ")
-				}
-				if answer == "no" {
-					log.Info().Msg("Connection aborted")
-					return nil, 0
-				}
-				if err := ssh3.AppendKnownHost(knownHostsPath, options.CanonicalHostFormat(), peerCertificate); err != nil {
-					log.Error().Msgf("could not append known host to %s: %s", knownHostsPath, err)
-					return nil, -1
-				}
-				tty.WriteString(fmt.Sprintf("Successfully added the certificate to %s, please rerun the command\n\r", knownHostsPath))
-				return nil, 0
-			}
-		}
-		log.Error().Msgf("could not establish client QUIC connection: %s", err)
-		return nil, -1
-	}
-
-	return qClient, 0
-}
-
-func parseAddrPort(addrPort string) (localPort int, remoteIP net.IP, remotePort int, err error) {
-	array := strings.Split(addrPort, "/")
-	localPort, err = strconv.Atoi(array[0])
-	if err != nil {
-		return 0, nil, 0, fmt.Errorf("could not convert %s to int: %s", array[0], err)
-	} else if localPort > 0xFFFF {
-		return 0, nil, 0, fmt.Errorf("UDP port too large %d", localPort)
-	}
-	array = strings.Split(array[1], "@")
-	remoteIP = net.ParseIP(array[0])
-	if remoteIP == nil {
-		return 0, nil, 0, fmt.Errorf("could not parse IP %s", array[0])
-	}
-	remotePort, err = strconv.Atoi(array[1])
-	if err != nil {
-		return 0, nil, 0, fmt.Errorf("could not convert %s to int: %s", array[1], err)
-	} else if remotePort > 0xFFFF {
-		return 0, nil, 0, fmt.Errorf("UDP port too large %d", remotePort)
-	}
-	return localPort, remoteIP, remotePort, err
-}
-
-func getConfigOptions(hostUrl *url.URL, sshConfig *ssh_config.Config) (*client.Options, error) {
-	urlHostname, urlPort := hostUrl.Hostname(), hostUrl.Port()
-
-	configHostname, configPort, configUser, configUrlPath, configAuthMethods, err := ssh3.GetConfigForHost(urlHostname, sshConfig)
-	if err != nil {
-		log.Error().Msgf("Could not get config for %s: %s", urlHostname, err)
-		return nil, err
-	}
-
-	hostname := configHostname
-	if hostname == "" {
-		hostname = urlHostname
-	}
-
-	port := 443
-	if urlPort != "" {
-		if parsedPort, err := strconv.Atoi(urlPort); err == nil && parsedPort < 0xffff {
-			// There is a port in the CLI and the port is valid. Use the CLI port.
-			port = parsedPort
-		} else {
-			// There is a port in the CLI but it is not valid.
-			// use WithLevel(zerolog.FatalLevel) to log a fatal level, but let us handle
-			// program termination. log.Fatal() exits with os.Exit(1).
-			log.WithLevel(zerolog.FatalLevel).Str("Port", urlPort).Err(err).Msg("cli contains an invalid port")
-			fmt.Fprintf(os.Stderr, "Bad port '%s'\n", urlPort)
-			return nil, err
-		}
-	} else if configPort != -1 {
-		// There is no port in the CLI, but one in a config file. Use the config port.
-		port = configPort
-	}
-
-	username := hostUrl.User.Username()
-	if username == "" {
-		username = hostUrl.Query().Get("user")
-	}
-	if username == "" {
-		username = configUser
-	}
-	if username == "" {
-		u, err := osuser.Current()
-		if err == nil {
-			username = u.Username
-		} else {
-			log.Error().Msgf("could not get current username: %s", err)
-		}
-	}
-	if username == "" {
-		return nil, fmt.Errorf("no username could be found")
-	}
-
-	urlPath := hostUrl.Path
-	if urlPath == "" {
-		urlPath = configUrlPath
-	}
-	return client.NewOptions(username, hostname, port, urlPath, configAuthMethods)
-}
-
-func getConnectionMaterialFromURL(hostUrl *url.URL, sshConfig *ssh_config.Config, cliAuthMethods []interface{}) (agent.ExtendedAgent, *client.Options, error) {
-	configOptions, err := getConfigOptions(hostUrl, sshConfig)
-	if err != nil {
-		return nil, nil, fmt.Errorf("could not apply config to %s: %s", hostUrl, err)
-	}
-
-	var agentClient agent.ExtendedAgent
-	socketPath := os.Getenv("SSH_AUTH_SOCK")
-	if socketPath != "" {
-		conn, err := net.Dial("unix", socketPath)
-		if err != nil {
-			return nil, nil, fmt.Errorf("cailed to open SSH_AUTH_SOCK: %s", err)
-		}
-		agentClient = agent.NewClient(conn)
-	}
-
-	var authMethods []interface{}
-	authMethods = append(authMethods, cliAuthMethods...)
-	authMethods = append(authMethods, configOptions.AuthMethods()...)
-
-	options, err := client.NewOptions(configOptions.Username(), configOptions.Hostname(), configOptions.Port(), configOptions.UrlPath(), authMethods)
-	if err != nil {
-		return nil, nil, fmt.Errorf("could not instantiate invalid options: %s", err)
-	}
-	return agentClient, options, nil
-}
-
-func mainWithStatusCode() int {
-	keyLogFile := flag.String("keylog", "", "Write QUIC TLS keys and master secret in the specified keylog file: only for debugging purpose")
-	privKeyFile := flag.String("privkey", "", "private key file")
-	pubkeyForAgent := flag.String("pubkey-for-agent", "", "if set, use an agent key whose public key matches the one in the specified path")
-	passwordAuthentication := flag.Bool("use-password", false, "if set, do classical password authentication")
-	insecure := flag.Bool("insecure", false, "if set, skip server certificate verification")
-	issuerUrl := flag.String("use-oidc", "", "if set, force the use of OpenID Connect with the specified issuer url as parameter (it opens a browser window)")
-	oidcConfigFileName := flag.String("oidc-config", "", "OpenID Connect json config file containing the \"client_id\" and \"client_secret\" fields needed for most identity providers")
-	verbose := flag.Bool("v", false, "if set, enable verbose mode")
-	displayVersion := flag.Bool("version", false, "if set, displays the software version on standard output and exit")
-	doPKCE := flag.Bool("do-pkce", false, "if set perform PKCE challenge-response with oidc")
-	forwardSSHAgent := flag.Bool("forward-agent", false, "if set, forwards ssh agent to be used with sshv2 connections on the remote host")
-	forwardUDP := flag.String("forward-udp", "", "if set, take a localport/remoteip@remoteport forwarding localhost@localport towards remoteip@remoteport")
-	forwardTCP := flag.String("forward-tcp", "", "if set, take a localport/remoteip@remoteport forwarding localhost@localport towards remoteip@remoteport")
-	proxyJump := flag.String("proxy-jump", "", "if set, performs a proxy jump using the specified remote host as proxy (requires server with version >= 0.1.5)")
-	flag.Parse()
-	args := flag.Args()
-
-	if *displayVersion {
-		fmt.Fprintln(os.Stdout, filepath.Base(os.Args[0]), "version", ssh3.GetCurrentSoftwareVersion())
-		return 0
-	}
-
-	useOIDC := *issuerUrl != ""
-
-	ssh3Dir := path.Join(homedir(), ".ssh3")
-	os.MkdirAll(ssh3Dir, 0700)
-
-	log.Logger = log.Output(zerolog.ConsoleWriter{Out: os.Stderr})
-	if *verbose && os.Getenv("SSH3_LOG_LEVEL") != "trace" {
-		util.ConfigureLogger("debug")
-	} else {
-		util.ConfigureLogger(os.Getenv("SSH3_LOG_LEVEL"))
-	}
-
-	log.
-		Debug().
-		Str("KeylogFile", *keyLogFile).
-		Str("PrivateKeyFile", *privKeyFile).
-		Str("AgentPublicKey", *pubkeyForAgent).
-		Bool("PasswordAuth", *passwordAuthentication).
-		Bool("InsecureConn", *insecure).
-		Str("OIDCIssuerURL", *issuerUrl).
-		Str("OIDCConfigFile", *oidcConfigFileName).
-		Bool("Verbose", *verbose).
-		Bool("OIDCWithPKCE", *doPKCE).
-		Bool("SSHAgentForwarding", *forwardSSHAgent).
-		Str("UdPForwarding", *forwardUDP).
-		Str("TCPForwarding", *forwardTCP).
-		Msg("parsed CLI flags")
-
-	if len(args) == 0 {
-		log.Error().Msgf("no remote host specified, exit")
-		flag.Usage()
-		os.Exit(-1)
-	}
-
-	log.Debug().Msgf("version %s", ssh3.GetCurrentSoftwareVersion())
-
-	log.Debug().Msg("parsing user known hosts")
-
-	knownHostsPath := path.Join(ssh3Dir, "known_hosts")
-	knownHosts, skippedLines, err := ssh3.ParseKnownHosts(knownHostsPath)
-	log.
-		Debug().
-		Int("InvalidLines", len(skippedLines)).
-		Int("Certificates", len(knownHosts)).
-		Err(err).
-		Msg("parsed known hosts")
-	if len(skippedLines) != 0 {
-		stringSkippedLines := []string{}
-		for _, lineNumber := range skippedLines {
-			log.
-				Warn().
-				Int("LineNumber", lineNumber).
-				Msg("invalid line")
-			stringSkippedLines = append(stringSkippedLines, fmt.Sprintf("%d", lineNumber))
-		}
-		log.Warn().Msgf("the following lines in %s are invalid: %s", knownHostsPath, strings.Join(stringSkippedLines, ", "))
-	}
-	if err != nil {
-		log.Error().Msgf("there was an error when parsing known hosts: %s", err)
-	}
-
-	tty, err := os.OpenFile("/dev/tty", os.O_RDWR, 0)
-	log.Debug().Err(err).Msg("opened tty")
-	if err != nil {
-		tty = nil
-		log.Debug().Msg("error while opening tty: falling back and set to nil")
-	}
-
-	urlFromParam := args[0]
-	log.Debug().Str("ConnectionURL", urlFromParam).Msg("got url")
-	if !strings.HasPrefix(urlFromParam, "https://") {
-		log.Debug().Str("ConnectionURL", urlFromParam).Msg("url has no prefix, adding")
-		urlFromParam = fmt.Sprintf("https://%s", urlFromParam)
-	}
-	command := args[1:]
-	log.Debug().Str("Command", strings.Join(command, " ")).Msg("got command")
-
-	var localUDPAddr *net.UDPAddr = nil
-	var remoteUDPAddr *net.UDPAddr = nil
-	var localTCPAddr *net.TCPAddr = nil
-	var remoteTCPAddr *net.TCPAddr = nil
-	if *forwardUDP != "" {
-		log.Debug().Str("UDPForwarding", *forwardUDP).Msg("setting up UDP forwarding")
-
-		localPort, remoteIP, remotePort, err := parseAddrPort(*forwardUDP)
-		log.
-			Debug().
-			Str("UDPForwarding", *forwardUDP).
-			Int("LocalPort", localPort).
-			IPAddr("RemoteIP", remoteIP).
-			Int("RemotePort", remotePort).
-			Err(err).
-			Msg("parsed UDP forwarding address")
-		if err != nil {
-			log.Error().Msgf("UDP forwarding parsing error %s", err)
-		}
-
-		remoteUDPAddr = &net.UDPAddr{
-			IP:   remoteIP,
-			Port: remotePort,
-		}
-
-		if remoteIP.To4() != nil {
-			localUDPAddr = &net.UDPAddr{
-				IP:   net.IPv4(127, 0, 0, 1),
-				Port: localPort,
-			}
-			log.
-				Debug().
-				Any("RemoteUDPAddress", remoteUDPAddr).
-				Any("LocalUDPAddress", localUDPAddr).
-				Msg("remote UDP address is an IPv4 address")
-		} else if remoteIP.To16() != nil {
-			localUDPAddr = &net.UDPAddr{
-				IP:   net.IPv6loopback,
-				Port: localPort,
-			}
-			log.
-				Debug().
-				Any("RemoteUDPAddress", remoteUDPAddr).
-				Any("LocalUDPAddress", localUDPAddr).
-				Msg("remote UDP address is an IPv6 address")
-		} else {
-			log.
-				Error().
-				Err(err).
-				Any("RemoteUDPAddress", remoteUDPAddr).
-				IPAddr("RemoteIP", remoteIP).
-				Int("RemotePort", remotePort).
-				Msgf("Unrecognized IP length %d", len(remoteIP))
-			return -1
-		}
-
-		log.Debug().Msg("done setting up UDP forwarding")
-	}
-
-	if *forwardTCP != "" {
-		log.Debug().Str("TCPForwarding", *forwardTCP).Msg("setting up TCP forwarding")
-
-		localPort, remoteIP, remotePort, err := parseAddrPort(*forwardTCP)
-		log.
-			Debug().
-			Str("TCPForwarding", *forwardTCP).
-			Int("LocalPort", localPort).
-			IPAddr("RemoteIP", remoteIP).
-			Int("RemotePort", remotePort).
-			Err(err).
-			Msg("parsed TCP forwarding address")
-		if err != nil {
-			log.Error().Msgf("TCP forwarding parsing error %s", err)
-		}
-
-		remoteTCPAddr = &net.TCPAddr{
-			IP:   remoteIP,
-			Port: remotePort,
-		}
-
-		if remoteIP.To4() != nil {
-			localTCPAddr = &net.TCPAddr{
-				IP:   net.IPv4(127, 0, 0, 1),
-				Port: localPort,
-			}
-			log.
-				Debug().
-				Any("RemoteTCPAddress", remoteTCPAddr).
-				Any("LocalTCPAddress", localTCPAddr).
-				Msg("remote TCP address is an IPv4 address")
-		} else if remoteIP.To16() != nil {
-			localTCPAddr = &net.TCPAddr{
-				IP:   net.IPv6loopback,
-				Port: localPort,
-			}
-			log.
-				Debug().
-				Any("RemoteTCPAddress", remoteTCPAddr).
-				Any("LocalTCPAddress", localTCPAddr).
-				Msg("remote TCP address is an IPv6 address")
-		} else {
-			log.
-				Error().
-				Err(err).
-				Any("RemoteTCPAddress", remoteTCPAddr).
-				IPAddr("RemoteIP", remoteIP).
-				Int("RemotePort", remotePort).
-				Msgf("Unrecognized IP length %d", len(remoteIP))
-			return -1
-		}
-
-		log.Debug().Msg("done setting up TCP forwarding")
-	}
-
-	var sshConfig *ssh_config.Config
-	var configBytes []byte
-	configPath := path.Join(homedir(), ".ssh", "config")
-	configBytes, err = os.ReadFile(configPath)
-	log.
-		Debug().
-		Str("SSHConfigFilePath", configPath).
-		Int("ConfigBytes", len(configBytes)).
-		Err(err).
-		Msg("read SSH config file")
-	if err == nil {
-		sshConfig, err = ssh_config.DecodeBytes(configBytes)
-		log.Debug().Err(err).Msg("read SSH config")
-		if err != nil {
-			log.Warn().Msgf("could not parse %s: %s, ignoring config", configPath, err)
-			sshConfig = nil
-		}
-	} else if !os.IsNotExist(err) {
-		log.Warn().Msgf("could not open %s: %s, ignoring config", configPath, err)
-		sshConfig = nil
-	}
-
-	// default to oidc if no password or privkey
-	var oidcConfig auth.OIDCIssuerConfig = nil
-	var oidcConfigFile *os.File = nil
-	if *oidcConfigFileName == "" {
-		defaultFileName := path.Join(ssh3Dir, "oidc_config.json")
-		log.Debug().Msgf("no OIDC config file specified, use default file: %s", defaultFileName)
-		oidcConfigFile, err = os.Open(defaultFileName)
-		log.Debug().Str("OIDCConfigFile", defaultFileName).Err(err).Msg("opened OIDC config")
-		if os.IsNotExist(err) {
-			log.Debug().Msgf("%s does not exist", defaultFileName)
-		} else if err != nil {
-			log.Warn().Msgf("could not open %s: %s", defaultFileName, err.Error())
-		}
-	} else {
-		log.Debug().Msgf("open OIDC config from %s", *oidcConfigFileName)
-		oidcConfigFile, err = os.Open(*oidcConfigFileName)
-		log.Debug().Str("OIDCConfigFile", *oidcConfigFileName).Err(err).Msg("opened OIDC config")
-		if err != nil {
-			log.Error().Msgf("could not open %s: %s", *oidcConfigFileName, err.Error())
-			return -1
-		}
-	}
-
-	if oidcConfigFile != nil {
-		data, err := io.ReadAll(oidcConfigFile)
-		log.
-			Debug().
-			Str("OIDCConfigFile", oidcConfigFile.Name()).
-			Int("OIDCConfigFileLenght", len(data)).
-			Err(err).
-			Msg("read OIDC config")
-		if err != nil {
-			log.Error().Msgf("could not read oidc config file: %s", err.Error())
-			return -1
-		}
-		if err = json.Unmarshal(data, &oidcConfig); err != nil {
-			log.Error().Msgf("could not parse oidc config file: %s", err.Error())
-			return -1
-		}
-		log.Debug().Msgf("successfully parsed OIDC config")
-	}
-
-	var keyLog io.Writer
-	if len(*keyLogFile) > 0 {
-		log.
-			Warn().
-			Str("KeyLogFile", *keyLogFile).
-			Msg("QUIC keylogging enabled. This is a debugging functionality ONLY!")
-		f, err := os.Create(*keyLogFile)
-		log.Debug().Str("KeyLogFile", *keyLogFile).Err(err).Msg("created keylog file")
-		if err != nil {
-			log.Fatal().Msgf("%s", err)
-		}
-		defer f.Close()
-		keyLog = f
-	}
-
-	var cliAuthMethods []interface{}
-	// Only do privkey and agent auth if OIDC is not asked explicitly
-	log.Debug().Bool("OIDC", useOIDC).Msg("Checking for explicit OIDC use")
-	if !useOIDC {
-		log.Debug().Bool("OIDC", useOIDC).Msg("Not using OIDC explicitly")
-		if *privKeyFile != "" {
-			log.Debug().Str("PrivateKeyFile", *privKeyFile).Msg("Adding private key file to authentication methods")
-			cliAuthMethods = append(cliAuthMethods, ssh3.NewPrivkeyFileAuthMethod(*privKeyFile))
-		}
-
-		if *pubkeyForAgent != "" {
-			log.Debug().Str("AgentPublicKeyFiles", *pubkeyForAgent).Msg("Checking for keys in agent")
-			pubkeyFileName := util.ExpandTildeWithHomeDir(*pubkeyForAgent)
-			if os.Getenv("SSH_AUTH_SOCK") == "" {
-				log.Warn().Msgf("specified a public key (%s) but no agent is running", *pubkeyForAgent)
-			} else {
-				var pubkey ssh.PublicKey = nil
-				if pubkeyFileName != "" {
-					pubKeyBytes, err := os.ReadFile(pubkeyFileName)
-					if err != nil {
-						log.Error().Msgf("could not load public key file: %s", err)
-						return -1
-					}
-					pubkey, _, _, _, err = ssh.ParseAuthorizedKey(pubKeyBytes)
-					if err != nil {
-						log.Error().Msgf("could not parse public key: %s", err)
-						return -1
-					}
-					cliAuthMethods = append(cliAuthMethods, ssh3.NewAgentAuthMethod(pubkey))
-				}
-			}
-		}
-
-		log.Debug().Bool("PasswordAuthentication", *passwordAuthentication).Msg("Checking for password authentication")
-		if *passwordAuthentication {
-			log.
-				Debug().
-				Bool("PasswordAuthentication", *passwordAuthentication).
-				Msg("Adding password authentication")
-			cliAuthMethods = append(cliAuthMethods, ssh3.NewPasswordAuthMethod())
-		}
-
-	} else {
-		// for now, only perform OIDC if it was explicitly asked by the user
-		log.Debug().Bool("OIDC", useOIDC).Msg("Only using OIDC")
-		if *issuerUrl != "" {
-			log.Debug().Msgf("add OIDC auth, %d issuers in configs", len(oidcConfig))
-			for _, issuerConfig := range oidcConfig {
-				log.
-					Debug().
-					Str("OIDCIssuerURL", issuerConfig.IssuerUrl).
-					Str("OIDCClientID", issuerConfig.ClientID).
-					Msg("Got OIDC issuer")
-				if *issuerUrl == issuerConfig.IssuerUrl {
-					log.
-						Debug().
-						Str("OIDCIssuerURL", issuerConfig.IssuerUrl).
-						Str("OIDCClientID", issuerConfig.ClientID).
-						Msg("OIDC Issuer matches wanted one")
-					log.Debug().Msgf("found issuer %s matching the issuer specified in the command-line", issuerConfig.IssuerUrl)
-					cliAuthMethods = append(cliAuthMethods, ssh3.NewOidcAuthMethod(*doPKCE, issuerConfig))
-				} else {
-					log.Debug().Msgf("issuer %s does not match issuer URL %s specified in the command-line", issuerConfig.IssuerUrl, *issuerUrl)
-				}
-			}
-		} else {
-			log.Error().Msgf("OIDC was asked explicitly but did not find suitable issuer URL")
-			return -1
-		}
-	}
-
-	parsedUrl, err := url.Parse(urlFromParam)
-	if err != nil {
-		log.Error().Msgf("could not parse URL: %s", err)
-		return -1
-	}
-
-	ctx := context.Background()
-
-	pool, err := x509.SystemCertPool()
-	if err != nil {
-		log.Fatal().Msgf("%s", err)
-	}
-
-	agentClient, options, err := getConnectionMaterialFromURL(parsedUrl, sshConfig, cliAuthMethods)
-	if err != nil {
-		log.Error().Msgf("Could not get connection material for %s: %s", parsedUrl, err)
-		return -1
-	}
-
-	if *proxyJump == "" && sshConfig != nil {
-		*proxyJump, err = sshConfig.Get(parsedUrl.Hostname(), "UDPProxyJump")
-		if err != nil {
-			log.Error().Msgf("Could not get UDPProxyJump config value: %s", err)
-			return -1
-		}
-	}
-
-	var proxyAddress *net.UDPAddr
-	if *proxyJump != "" {
-		if !strings.HasPrefix(*proxyJump, "https://") {
-			*proxyJump = fmt.Sprintf("https://%s", *proxyJump)
-		}
-		proxyParsedUrl, err := url.Parse(*proxyJump)
-		if err != nil {
-			log.Error().Msgf("Could not parse proxy host URL %s: %s", *proxyJump, err)
-			return -1
-		}
-		proxyAgentClient, proxyOptions, err := getConnectionMaterialFromURL(proxyParsedUrl, sshConfig, cliAuthMethods)
-		if err != nil {
-			log.Error().Msgf("Could not get connection material for proxy %s: %s", proxyParsedUrl, err)
-			return -1
-		}
-		qconn, status := setupQUICConnection(ctx, *insecure, keyLog, ssh3Dir, pool, knownHostsPath, knownHosts, oidcConfig, proxyOptions, nil, tty)
-
-		if qconn == nil {
-			if status != 0 {
-				log.Error().Msgf("could not setup transport for proxy client.")
-			}
-			return status
-		}
-
-		roundTripper := &http3.RoundTripper{
-			EnableDatagrams: true,
-		}
-
-		proxyClient, err := client.Dial(ctx, proxyOptions, qconn, roundTripper, proxyAgentClient)
-		if err != nil {
-			log.Error().Msgf("could not establish SSH3 proxy conversation: %s", err)
-			return -1
-		}
-
-		baseAddr, err := net.ResolveUDPAddr("udp", "127.0.0.1:0")
-		if err != nil {
-			log.Error().Msgf("Could not resolve 127.0.0.1:0: %s", err)
-			return -1
-		}
-		remoteAddr, err := net.ResolveUDPAddr("udp", options.URLHostnamePort())
-		if err != nil {
-			log.Error().Msgf("Could not resolve remote address %s: %s", options.URLHostnamePort(), err)
-			return -1
-		}
-		addr, err := proxyClient.ForwardUDP(ctx, baseAddr, remoteAddr)
-		if err != nil {
-			log.Error().Msgf("Could not forward UDP for proxy jump: %s", err)
-			return -1
-		}
-		proxyAddress = addr
-		log.Debug().Msgf("started proxy jump at %s", proxyAddress)
-	}
-
-	qconn, status := setupQUICConnection(ctx, *insecure, keyLog, ssh3Dir, pool, knownHostsPath, knownHosts, oidcConfig, options, proxyAddress, tty)
-
-	if qconn == nil {
-		if status != 0 {
-			log.Error().Msgf("could not setup transport for client: %s", err)
-		}
-		return status
-	}
-
-	roundTripper := &http3.RoundTripper{
-		EnableDatagrams: true,
-	}
-
-	c, err := client.Dial(ctx, options, qconn, roundTripper, agentClient)
-	if err != nil {
-		log.Error().Msgf("could not dial %s: %s", options.CanonicalHostFormat(), err)
-		return -1
-	}
-	if localTCPAddr != nil && remoteTCPAddr != nil {
-		_, err := c.ForwardTCP(ctx, localTCPAddr, remoteTCPAddr)
-		if err != nil {
-			log.Error().Msgf("could not forward UDP: %s", err)
-			return -1
-		}
-	}
-	if localUDPAddr != nil && remoteUDPAddr != nil {
-		_, err := c.ForwardUDP(ctx, localUDPAddr, remoteUDPAddr)
-		if err != nil {
-			log.Error().Msgf("could not forward UDP: %s", err)
-			return -1
-		}
-	}
-
-	err = c.RunSession(tty, *forwardSSHAgent, command...)
-	switch sessionError := err.(type) {
-	case client.ExitStatus:
-		log.Info().Msgf("the process exited with status %d", sessionError.StatusCode)
-		return sessionError.StatusCode
-	case client.ExitSignal:
-		log.Error().Msgf("the process exited with signal %s: %s", sessionError.Signal, sessionError.ErrorMessageUTF8)
-		return -1
-	default:
-		log.Error().Msgf("an error was encountered when running the session: %s", sessionError)
-		return -1
-	}
-}
-
-=======
->>>>>>> 5b4b242d
 func main() {
 	os.Exit(cmd.ClientMain())
 }