--- conflicted
+++ resolved
@@ -323,7 +323,6 @@
 		util.ConfigureLogger(os.Getenv("SSH3_LOG_LEVEL"))
 	}
 
-<<<<<<< HEAD
 	log.
 		Debug().
 		Str("KeylogFile", *keyLogFile).
@@ -340,8 +339,6 @@
 		Str("TCPForwarding", *forwardTCP).
 		Msg("parsed CLI flags")
 
-	log.Debug().Msg("parsing user known hosts")
-=======
 	if len(args) == 0 {
 		log.Error().Msgf("no remote host specified, exit")
 		flag.Usage()
@@ -349,7 +346,8 @@
 	}
 
 	log.Debug().Msgf("version %s", ssh3.GetCurrentSoftwareVersion())
->>>>>>> a47c1b3e
+
+	log.Debug().Msg("parsing user known hosts")
 
 	knownHostsPath := path.Join(ssh3Dir, "known_hosts")
 	knownHosts, skippedLines, err := ssh3.ParseKnownHosts(knownHostsPath)
@@ -533,14 +531,10 @@
 		defaultFileName := path.Join(ssh3Dir, "oidc_config.json")
 		log.Debug().Msgf("no OIDC config file specified, use default file: %s", defaultFileName)
 		oidcConfigFile, err = os.Open(defaultFileName)
-<<<<<<< HEAD
 		log.Debug().Str("OIDCConfigFile", defaultFileName).Err(err).Msg("opened OIDC config")
-		if err != nil && !os.IsNotExist(err) {
-=======
 		if os.IsNotExist(err) {
 			log.Debug().Msgf("%s does not exist", defaultFileName)
 		} else if err != nil {
->>>>>>> a47c1b3e
 			log.Warn().Msgf("could not open %s: %s", defaultFileName, err.Error())
 		}
 	} else {
@@ -572,12 +566,6 @@
 		log.Debug().Msgf("successfully parsed OIDC config")
 	}
 
-<<<<<<< HEAD
-	// Duplicate logger set
-	// log.Logger = log.Output(zerolog.ConsoleWriter{Out: os.Stderr})
-
-=======
->>>>>>> a47c1b3e
 	var keyLog io.Writer
 	if len(*keyLogFile) > 0 {
 		log.
@@ -593,345 +581,19 @@
 		keyLog = f
 	}
 
-<<<<<<< HEAD
-	parsedUrl, err := url.Parse(urlFromParam)
-	log.Debug().Any("ParsedURL", parsedUrl).Msg("parsed URL")
-	if err != nil {
-		log.Fatal().Msgf("%s", err)
-	}
-
-	urlHostname, urlPort := parsedUrl.Hostname(), parsedUrl.Port()
-
-	configHostname, configPort, configUser, configAuthMethods, err := ssh3.GetConfigForHost(urlHostname, sshConfig)
-	log.
-		Debug().
-		Str("Host", urlHostname).
-		Str("Port", urlPort).
-		Str("ConfigHost", configHostname).
-		Int("ConfigPort", configPort).
-		Str("ConfigUser", configUser).
-		Msg("fetched Host config")
-	if err != nil {
-		log.Error().Msgf("could not get config for %s: %s", urlHostname, err)
-		return -1
-	}
-
-	hostname := configHostname
-	if hostname == "" {
-		hostname = urlHostname
-	}
-	log.
-		Debug().
-		Str("DialHostname", hostname).
-		Str("URLHostname", urlHostname).
-		Str("ConfigHostname", configHostname).
-		Msg("set hostname")
-
-	hostnameIsAnIP := net.ParseIP(hostname) != nil
-
-	var port int
-	if urlPort != "" {
-		if parsedPort, err := strconv.Atoi(urlPort); err == nil && parsedPort < 0xffff {
-			// There is a port in the CLI and the port is valid. Use the CLI port.
-			port = parsedPort
-		} else {
-			// There is a port in the CLI but it is not valid.
-			// use WithLevel(zerolog.FatalLevel) to log a fatal level, but let us handle
-			// program termination. log.Fatal() exits with os.Exit(1).
-			log.WithLevel(zerolog.FatalLevel).Str("Port", urlPort).Err(err).Msg("cli contains an invalid port")
-			fmt.Fprintf(os.Stderr, "Bad port '%s'\n", urlPort)
-			return -1
-		}
-	} else if configPort != -1 {
-		// There is no port in the CLI, but one in a config file. Use the config port.
-		port = configPort
-	} else {
-		// There is no port specified, neither in the CLI, nor in the configuration.
-		port = 443
-	}
-	log.Debug().Int("Port", port).Int("ConfigPort", configPort).Str("URLPort", urlPort).Msg("set port")
-
-	username := parsedUrl.User.Username()
-	log.Debug().Str("Username", username).Msg("fetching username from URL user")
-	if username == "" {
-		username = parsedUrl.Query().Get("user")
-		log.Debug().Str("Username", username).Msg("fetching username from URL query")
-	}
-	if username == "" {
-		username = configUser
-		log.Debug().Str("Username", username).Msg("fetching username from config")
-	}
-	if username == "" {
-		u, err := osuser.Current()
-		log.Debug().Str("Username", u.Username).Err(err).Msg("fetching username from OS")
-		if err == nil {
-			username = u.Username
-		} else {
-			log.Error().Msgf("could not get current username: %s", err)
-		}
-	}
-	if username == "" {
-		log.Error().Msgf("no username could be found")
-		return -1
-	}
-
-	urlQuery := parsedUrl.Query()
-	urlQuery.Set("user", username)
-	parsedUrl.RawQuery = urlQuery.Encode()
-	requestUrl := parsedUrl.String()
-	log.Debug().Str("RequestURL", requestUrl).Msg("final request URL")
-
-	pool, err := x509.SystemCertPool()
-	log.Debug().Err(err).Msg("fetching system certificate trust pool")
-	if err != nil {
-		log.Fatal().Msgf("%s", err)
-	}
-
-	tlsConf := &tls.Config{
-		RootCAs:            pool,
-		InsecureSkipVerify: *insecure,
-		KeyLogWriter:       keyLog,
-		NextProtos:         []string{http3.NextProtoH3},
-	}
-	log.
-		Debug().
-		Bool("InsecureSkipVerify", *insecure).
-		Str("KeyLogFile", *keyLogFile).
-		Msg("set client TLS configuration")
-
-	if certs, ok := knownHosts[hostname]; ok {
-		foundSelfsignedSSH3 := false
-
-		for _, cert := range certs {
-			pool.AddCert(cert)
-			if cert.VerifyHostname("selfsigned.ssh3") == nil {
-				foundSelfsignedSSH3 = true
-			}
-		}
-		log.Debug().Bool("SSH3SelfSignedCertificate", foundSelfsignedSSH3).Msg("checking for selfsigned certificates")
-
-		// If no IP SAN was in the cert, then assume the self-signed cert at least matches the .ssh3 TLD
-		if foundSelfsignedSSH3 {
-			// Put "ssh3" as ServerName so that the TLS verification can succeed
-			// Otherwise, TLS refuses to validate a certificate without IP SANs
-			// if the hostname is an IP address.
-			tlsConf.ServerName = "selfsigned.ssh3"
-		}
-	} else {
-		log.Debug().Str("Hostname", hostname).Msg("no known host found")
-	}
-
-	var qconf quic.Config
-
-	qconf.MaxIncomingStreams = 10
-	qconf.Allow0RTT = true
-	qconf.EnableDatagrams = true
-	qconf.KeepAlivePeriod = 1 * time.Second
-
-	roundTripper := &http3.RoundTripper{
-		TLSClientConfig: tlsConf,
-		QuicConfig:      &qconf,
-		EnableDatagrams: true,
-	}
-
-	log.Debug().Msg("created HTTP3 round tripper")
-
-	ctx, _ := context.WithCancelCause(context.Background())
-
-	defer roundTripper.Close()
-
-	// connect to SSH agent if it exists
-	log.Debug().Msg("attempting SSH agent connection")
-	var agentClient agent.ExtendedAgent
-	var agentKeys []ssh.PublicKey
-
-	socketPath := os.Getenv("SSH_AUTH_SOCK")
-	log.Debug().Str("SSHAgentSocketPath", socketPath).Msg("fetched socket path from env")
-	if socketPath != "" {
-		conn, err := net.Dial("unix", socketPath)
-		log.
-			Debug().
-			Err(err).
-			Str("LocalAddressNetwork", conn.LocalAddr().Network()).
-			Str("LocalAddressString", conn.LocalAddr().String()).
-			Str("RemoteAddressNetwork", conn.RemoteAddr().Network()).
-			Str("RemoteAddressString", conn.RemoteAddr().String()).
-			Msg("dialed socket path using unix network")
-		if err != nil {
-			log.Error().Msgf("Failed to open SSH_AUTH_SOCK: %s", err)
-			return -1
-		}
-
-		agentClient = agent.NewClient(conn)
-		keys, err := agentClient.List()
-		log.Debug().Any("SSHAgentKeys", keys).Err(err).Msg("list agent keys")
-		if err != nil {
-			log.Error().Msgf("Failed to list agent keys: %s", err)
-			return -1
-		}
-		for _, key := range keys {
-			agentKeys = append(agentKeys, key)
-		}
-	}
-	log.Debug().Msg("done reading SSH agent")
-
-	log.Debug().Msgf("dialing QUIC host at %s", fmt.Sprintf("%s:%d", hostname, port))
-
-	if hostnameIsAnIP {
-		ip := net.ParseIP(hostname)
-		if ip.To4() == nil && ip.To16() != nil {
-			// enforce the square-bracketed notation for ipv6 UDP addresses
-			hostname = fmt.Sprintf("[%s]", hostname)
-			log.Debug().IPAddr("HostIP", ip).Str("Hostname", hostname).Msg("enforcing [IPv6] notation")
-		}
-	}
-
-	qClient, err := quic.DialAddrEarly(ctx,
-		fmt.Sprintf("%s:%d", hostname, port),
-		tlsConf,
-		&qconf)
-	log.Debug().Err(err).Str("Hostname", hostname).Int("Port", port).Msg("QUIC early address dial")
-	if err != nil {
-		log.Debug().Err(err).Msg("QUIC dial ended with an error")
-		if transportErr, ok := err.(*quic.TransportError); ok {
-			log.Debug().Err(err).Msg("error is a QUIC transport error")
-			if transportErr.ErrorCode.IsCryptoError() {
-				log.Debug().Msgf("received QUIC crypto error on first connection attempt: %s", err)
-				if tty == nil {
-					log.Error().Msgf("insecure server cert in non-terminal session, aborting")
-					return -1
-				}
-				log.Debug().Msg("checking known hosts")
-				if _, ok = knownHosts[hostname]; ok {
-					log.Error().Msgf("The server certificate cannot be verified using the one installed in %s. "+
-						"If you did not change the server certificate, it could be a machine-in-the-middle attack. "+
-						"TLS error: %s", knownHostsPath, err)
-					log.Error().Msgf("Aborting.")
-					return -1
-				}
-				// bad certificates, let's mimic the OpenSSH's behaviour similar to host keys
-				log.Debug().Msg("simulating OpenSSH host keys behaviour")
-				tlsConf.InsecureSkipVerify = true
-				var peerCertificate *x509.Certificate
-				certError := fmt.Errorf("we don't want to start a totally insecure connection")
-				tlsConf.VerifyConnection = func(ctx tls.ConnectionState) error {
-					peerCertificate = ctx.PeerCertificates[0]
-					return certError
-				}
-
-				_, err := quic.DialAddrEarly(ctx,
-					fmt.Sprintf("%s:%d", hostname, port),
-					tlsConf,
-					&qconf)
-				log.Debug().Err(err).Msg("retrying early QUIC dial with host keys feature")
-				if !errors.Is(err, certError) {
-					log.Error().Msgf("could not create client QUIC connection: %s", err)
-					return -1
-				}
-				// let's first check that the certificate is self-signed
-				if err := peerCertificate.CheckSignatureFrom(peerCertificate); err != nil {
-					log.Error().Msgf("the peer provided an unknown, insecure certificate, that is not self-signed: %s", err)
-					return -1
-				}
-				// first, carriage return
-				_, _ = tty.WriteString("\r")
-				_, err = tty.WriteString("Received an unknown self-signed certificate from the server.\n\r" +
-					"We recommend not using self-signed certificates.\n\r" +
-					"This session is vulnerable a machine-in-the-middle attack.\n\r" +
-					"Certificate fingerprint: " +
-					"SHA256 " + util.Sha256Fingerprint(peerCertificate.Raw) + "\n\r" +
-					"Do you want to add this certificate to ~/.ssh3/known_hosts (yes/no)? ")
-				log.Debug().Err(err).Msg("asking for certificate addition to known hosts file")
-				if err != nil {
-					log.Error().Msgf("could not write on /dev/tty: %s", err)
-					return -1
-				}
-
-				answer := ""
-				reader := bufio.NewReader(tty)
-				for {
-					answer, _ = reader.ReadString('\n')
-					answer = strings.TrimSpace(answer)
-					_, _ = tty.WriteString("\r") // always ensure a carriage return
-					log.Debug().Str("KnownHostFileAddAnswer", answer).Msg("parsed answer")
-					if answer == "yes" || answer == "no" {
-						break
-					}
-					tty.WriteString("Invalid answer, answer \"yes\" or \"no\" ")
-				}
-				if answer == "no" {
-					log.Info().Msg("Connection aborted")
-					return 0
-				}
-				if err := ssh3.AppendKnownHost(knownHostsPath, hostname, peerCertificate); err != nil {
-					log.Error().Msgf("could not append known host to %s: %s", knownHostsPath, err)
-					return -1
-				}
-				tty.WriteString(fmt.Sprintf("Successfully added the certificate to %s, please rerun the command\n\r", knownHostsPath))
-				return 0
-			}
-		}
-		log.Error().Msgf("could not establish client QUIC connection: %s", err)
-		return -1
-	}
-
-	// dirty hack: ensure only one QUIC connection is used
-	roundTripper.Dial = func(ctx context.Context, addr string, tlsCfg *tls.Config, cfg *quic.Config) (quic.EarlyConnection, error) {
-		return qClient, nil
-	}
-
-	// Do 0RTT GET requests here if needed
-	// Currently, we don't need it but we could use it to retrieve
-	// config or version info from the server
-	// We could also allow user-defined safe/idempotent commands to run with 0-RTT
-	qClient.HandshakeComplete()
-	log.Debug().Msgf("QUIC handshake complete")
-	// Now, we're 1-RTT, we can get the TLS exporter and create the conversation
-	tls := qClient.ConnectionState().TLS
-	conv, err := ssh3.NewClientConversation(30000, 10, &tls)
-	if err != nil {
-		log.Error().Msgf("could not create new client conversation: %s", err)
-		return -1
-	}
-
-	// the connection struct is created, now build the request used to establish the connection
-	req, err := http.NewRequest("CONNECT", requestUrl, nil)
-	if err != nil {
-		log.Fatal().Msgf("%s", err)
-	}
-	req.Proto = "ssh3"
-	req.Header.Set("User-Agent", ssh3.GetCurrentVersion())
-	log.
-		Debug().
-		Str("Protocol", req.Proto).
-		Strs("UserAgent", req.Header["User-Agent"]).
-		Msg("Patched request")
-
-	var authMethods []interface{}
-
-=======
 	var cliAuthMethods []interface{}
->>>>>>> a47c1b3e
 	// Only do privkey and agent auth if OIDC is not asked explicitly
 	log.Debug().Bool("OIDC", useOIDC).Msg("Checking for explicit OIDC use")
 	if !useOIDC {
 		log.Debug().Bool("OIDC", useOIDC).Msg("Not using OIDC explicitly")
 		if *privKeyFile != "" {
-<<<<<<< HEAD
 			log.Debug().Str("PrivateKeyFile", *privKeyFile).Msg("Adding private key file to authentication methods")
-			authMethods = append(authMethods, ssh3.NewPrivkeyFileAuthMethod(*privKeyFile))
+			cliAuthMethods = append(cliAuthMethods, ssh3.NewPrivkeyFileAuthMethod(*privKeyFile))
 		}
 
 		if *pubkeyForAgent != "" {
 			log.Debug().Str("AgentPublicKeyFiles", *pubkeyForAgent).Msg("Checking for keys in agent")
-			if agentClient == nil {
-=======
-			cliAuthMethods = append(cliAuthMethods, ssh3.NewPrivkeyFileAuthMethod(*privKeyFile))
-		}
-
-		if *pubkeyForAgent != "" {
 			if os.Getenv("SSH_AUTH_SOCK") == "" {
->>>>>>> a47c1b3e
 				log.Warn().Msgf("specified a public key (%s) but no agent is running", *pubkeyForAgent)
 			} else {
 				var pubkey ssh.PublicKey = nil
@@ -953,15 +615,11 @@
 
 		log.Debug().Bool("PasswordAuthentication", *passwordAuthentication).Msg("Checking for password authentication")
 		if *passwordAuthentication {
-<<<<<<< HEAD
 			log.
 				Debug().
 				Bool("PasswordAuthentication", *passwordAuthentication).
 				Msg("Adding password authentication")
-			authMethods = append(authMethods, ssh3.NewPasswordAuthMethod())
-=======
 			cliAuthMethods = append(cliAuthMethods, ssh3.NewPasswordAuthMethod())
->>>>>>> a47c1b3e
 		}
 
 	} else {
@@ -976,19 +634,15 @@
 					Str("OIDCClientID", issuerConfig.ClientID).
 					Msg("Got OIDC issuer")
 				if *issuerUrl == issuerConfig.IssuerUrl {
-<<<<<<< HEAD
 					log.
 						Debug().
 						Str("OIDCIssuerURL", issuerConfig.IssuerUrl).
 						Str("OIDCClientID", issuerConfig.ClientID).
 						Msg("OIDC Issuer matches wanted one")
-					authMethods = append(authMethods, ssh3.NewOidcAuthMethod(*doPKCE, issuerConfig))
-=======
 					log.Debug().Msgf("found issuer %s matching the issuer specified in the command-line", issuerConfig.IssuerUrl)
 					cliAuthMethods = append(cliAuthMethods, ssh3.NewOidcAuthMethod(*doPKCE, issuerConfig))
 				} else {
 					log.Debug().Msgf("issuer %s does not match issuer URL %s specified in the command-line", issuerConfig.IssuerUrl, *issuerUrl)
->>>>>>> a47c1b3e
 				}
 			}
 		} else {
@@ -997,111 +651,7 @@
 		}
 	}
 
-<<<<<<< HEAD
-	log.Debug().Msg("Adding authentication methods from config")
-	authMethods = append(authMethods, configAuthMethods...)
-
-	if *issuerUrl == "" {
-		for _, issuerConfig := range oidcConfig {
-			log.
-				Debug().
-				Str("OIDCIssuerURL", issuerConfig.IssuerUrl).
-				Str("OIDCClientID", issuerConfig.ClientID).
-				Msg("Adding OIDC issuer")
-			authMethods = append(authMethods, ssh3.NewOidcAuthMethod(*doPKCE, issuerConfig))
-		}
-	}
-
-	var identity ssh3.Identity
-	for _, method := range authMethods {
-		switch m := method.(type) {
-		case *ssh3.PasswordAuthMethod:
-			fmt.Printf("password for %s:", parsedUrl.String())
-			password, err := term.ReadPassword(int(syscall.Stdin))
-			fmt.Println()
-			if err != nil {
-				log.Error().Msgf("could not get password: %s", err)
-				return -1
-			}
-			identity = m.IntoIdentity(string(password))
-		case *ssh3.PrivkeyFileAuthMethod:
-			log.Debug().Msg("attempting pk auth")
-
-			identity, err = m.IntoIdentityWithoutPassphrase()
-			log.Debug().Err(err).Msg("attempted loading key without password")
-			// could not identify without passphrase, try agent authentication by using the key's public key
-			if passphraseErr, ok := err.(*ssh.PassphraseMissingError); ok {
-				// the pubkey may be contained in the privkey file
-				pubkey := passphraseErr.PublicKey
-				if pubkey == nil {
-					// if it is not the case, try to find a .pub equivalent, like OpenSSH does
-					pubkeyBytes, err := os.ReadFile(fmt.Sprintf("%s.pub", m.Filename()))
-					if err == nil {
-						filePubkey, _, _, _, err := ssh.ParseAuthorizedKey(pubkeyBytes)
-						if err == nil {
-							pubkey = filePubkey
-						}
-					}
-				}
-
-				// now, try to see of the agent manages this key
-				foundAgentKey := false
-				if pubkey != nil {
-					for _, agentKey := range agentKeys {
-						if bytes.Equal(agentKey.Marshal(), pubkey.Marshal()) {
-							log.Debug().Msgf("found key in agent: %s", agentKey)
-							identity = ssh3.NewAgentAuthMethod(pubkey).IntoIdentity(agentClient)
-							foundAgentKey = true
-							break
-						}
-					}
-				}
-
-				// key not handled by agent, let's try to decrypt it ourselves
-				if !foundAgentKey {
-					fmt.Printf("passphrase for private key stored in %s:", m.Filename())
-					var passphraseBytes []byte
-					passphraseBytes, err = term.ReadPassword(int(syscall.Stdin))
-					fmt.Println()
-					if err != nil {
-						log.Error().Msgf("could not get passphrase: %s", err)
-						return -1
-					}
-					passphrase := string(passphraseBytes)
-					identity, err = m.IntoIdentityPassphrase(passphrase)
-					if err != nil {
-						log.Error().Msgf("could not load private key: %s", err)
-						return -1
-					}
-				}
-			} else if err != nil {
-				log.Warn().Msgf("Could not load private key: %s", err)
-			}
-		case *ssh3.AgentAuthMethod:
-			identity = m.IntoIdentity(agentClient)
-		case *ssh3.OidcAuthMethod:
-			token, err := auth.Connect(context.Background(), m.OIDCConfig(), m.OIDCConfig().IssuerUrl, *doPKCE)
-			if err != nil {
-				log.Error().Msgf("could not get token: %s", err)
-				return -1
-			}
-			identity = m.IntoIdentity(token)
-		}
-		// currently only tries a single identity (the first one), but the goal is to
-		// try several identities, similarly to OpenSSH
-		break
-	}
-
-	if identity == nil {
-		log.Error().Msg("no suitable identity found")
-		return -1
-	}
-
-	log.Debug().Msgf("try the following Identity: %s", identity)
-	err = identity.SetAuthorizationHeader(req, username, conv)
-=======
 	parsedUrl, err := url.Parse(urlFromParam)
->>>>>>> a47c1b3e
 	if err != nil {
 		log.Error().Msgf("could not parse URL: %s", err)
 		return -1
