package server_auth

import (
	"context"
	"encoding/base64"
	"fmt"
	"net/http"
	"runtime"
	"strings"

	"github.com/francoismichel/ssh3"
	"github.com/francoismichel/ssh3/util/unix_util"

	"github.com/quic-go/quic-go"
	"github.com/quic-go/quic-go/http3"
	"github.com/rs/zerolog/log"
)

func HandleAuths(ctx context.Context, enablePasswordLogin bool, defaultMaxPacketSize uint64, handlerFunc ssh3.AuthenticatedHandlerFunc) (http.HandlerFunc, error) {
	if runtime.GOOS != "linux" && enablePasswordLogin {
		return nil, fmt.Errorf("password login not supported on %s/%s systems", runtime.GOOS, runtime.GOARCH)
	}
	return func(w http.ResponseWriter, r *http.Request) {
		w.Header().Set("Server", ssh3.GetCurrentVersionString())
		peerVersion, err := ssh3.ParseVersionString(r.UserAgent())
		log.Debug().Msgf("received request from User-Agent %s", r.UserAgent())
		log.Debug().Msgf("peer version: protocol version %s, software version %s", peerVersion.GetProtocolVersion(), peerVersion.GetSoftwareVersion())
		// currently apply strict version rules
		if err != nil {
			http.Error(w, fmt.Sprintf("Unsupported user-agent: %s", r.UserAgent()[:100]), http.StatusForbidden)
			return
		}
		if !ssh3.IsVersionSupported(peerVersion) {
			http.Error(w, fmt.Sprintf("Unsupported version: %s not supported by server with version %s", peerVersion.GetProtocolVersion(), ssh3.ThisVersion().GetProtocolVersion()), http.StatusForbidden)
			return
		}
		// Only call Flush() here, as calling flush prevents from adding the Content-Length header to the response
		// The Content-Length can be useful upon receiving an error response
		defer w.(http.Flusher).Flush()
		hijacker, ok := w.(http3.Hijacker)
		if !ok { // should never happen, unless quic-go change their API
			log.Error().Msgf("failed to hijack")
			w.WriteHeader(http.StatusInternalServerError)
			return
		}

		streamCreator := hijacker.StreamCreator()
		qconn := streamCreator.(quic.Connection)
		if !qconn.ConnectionState().TLS.HandshakeComplete {
			// do not process early data (0-RTT) when performing authorization
			// to avoid replay attacks
			w.WriteHeader(http.StatusTooEarly)
			return
		}
		str := r.Body.(http3.HTTPStreamer).HTTPStream()
		conv, err := ssh3.NewServerConversation(ctx, str, qconn, qconn, defaultMaxPacketSize, peerVersion)
		if err != nil {
			log.Error().Msgf("could not create new server conversation")
			w.WriteHeader(http.StatusInternalServerError)
			return
		}
		convID := conv.ConversationID()
		base64ConvID := base64.StdEncoding.EncodeToString(convID[:])

		username := r.URL.User.Username()
		if username == "" {
			username = r.URL.Query().Get("user")
		}
		user, err := unix_util.GetUser(username)
		if err != nil {
			w.WriteHeader(http.StatusUnauthorized)
			return
		}
		identityVerifiers, err := GetAuthorizedIdentities(user)
		if err != nil {
			log.Error().Msgf("error in JWT auth handling when retrieving authorized identities: %s", err)
			w.WriteHeader(http.StatusUnauthorized)
			return
		}

		// first, handle the HTTP request verifiers (often plugins)
		for _, abstractVerifier := range identityVerifiers {
			switch verifier := abstractVerifier.(type) {
			case *WrappedPluginVerifier:
<<<<<<< HEAD
				log.Debug().Msgf("Testing verifier (username, verifier type): %s,%T ", username, verifier.RequestIdentityVerifier)

=======
>>>>>>> 5b4b242d
				if verifier.Verify(r, base64ConvID) {
					log.Debug().Msgf("request for user %s successfully verified by plugin", username)
					handlerFunc(username, conv, w, r)
					return
				}
			}
		}
<<<<<<< HEAD
		log.Debug().Msgf("no suitable plugin found to authenticate the request")
		HandleBearerAuth(username, base64ConvID, HandleJWTAuth(username, conv, identityVerifiers, handlerFunc))(w, r)
=======

		log.Debug().Msgf("no suitable plugin found to authenticate the request")
>>>>>>> 5b4b242d

		authorization := r.Header.Get("Authorization")
		if enablePasswordLogin && strings.HasPrefix(authorization, "Basic ") {
			HandleBasicAuth(handlerFunc, conv)(w, r)
		} else if strings.HasPrefix(authorization, "Bearer ") {
			HandleBearerAuth(username, base64ConvID, HandleJWTAuth(username, conv, identityVerifiers, handlerFunc))(w, r)
		} else {
			w.WriteHeader(http.StatusUnauthorized)
		}
	}, nil
}

func HandleBasicAuth(handlerFunc ssh3.AuthenticatedHandlerFunc, conv *ssh3.Conversation) http.HandlerFunc {
	return func(w http.ResponseWriter, r *http.Request) {
		username, password, ok := r.BasicAuth()
		if !ok {
			w.WriteHeader(http.StatusUnauthorized)
			return
		}

		ok, err := unix_util.UserPasswordAuthentication(username, password)
		if err != nil || !ok {
			if err != nil {
				log.Error().Msgf("user authentication failed: %s", err)
			}
			w.WriteHeader(http.StatusUnauthorized)
			return
		}
		handlerFunc(username, conv, w, r)
	}
}<|MERGE_RESOLUTION|>--- conflicted
+++ resolved
@@ -82,11 +82,6 @@
 		for _, abstractVerifier := range identityVerifiers {
 			switch verifier := abstractVerifier.(type) {
 			case *WrappedPluginVerifier:
-<<<<<<< HEAD
-				log.Debug().Msgf("Testing verifier (username, verifier type): %s,%T ", username, verifier.RequestIdentityVerifier)
-
-=======
->>>>>>> 5b4b242d
 				if verifier.Verify(r, base64ConvID) {
 					log.Debug().Msgf("request for user %s successfully verified by plugin", username)
 					handlerFunc(username, conv, w, r)
@@ -94,13 +89,8 @@
 				}
 			}
 		}
-<<<<<<< HEAD
 		log.Debug().Msgf("no suitable plugin found to authenticate the request")
-		HandleBearerAuth(username, base64ConvID, HandleJWTAuth(username, conv, identityVerifiers, handlerFunc))(w, r)
-=======
-
-		log.Debug().Msgf("no suitable plugin found to authenticate the request")
->>>>>>> 5b4b242d
+		// HandleBearerAuth(username, base64ConvID, HandleJWTAuth(username, conv, identityVerifiers, handlerFunc))(w, r)
 
 		authorization := r.Header.Get("Authorization")
 		if enablePasswordLogin && strings.HasPrefix(authorization, "Basic ") {
